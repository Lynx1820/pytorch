# This script generates BackendSelectRegister.cpp which is being used for dispatching purposes.
#
# TLDR: most operators take one or more Tensors as arguments, and dispatch keys extracted from
# these Tensors determine which kernel (operator implementation) the dispatcher actually invokes.
# E.g., calling add() on two CUDA Tensors will dispatch to the CUDA implementation of add(),
# and so on.
#
# But factory functions don't take Tensors, so we need to get dispatch keys from other arguments.
# Rather than teaching the dispatcher how to extract dispatch keys from types besides Tensor, we
# register an extra kernel for each factory op, under the `BackendSelect` dispatch key. This key
# has higher precedence than dispatch keys for actual backends, so a BackendSelect kernel will
# front-run other kernels registered for the same op.
#
# It's the responsibility of the BackendSelect factory kernels to extract the "real" dispatch
# key from non-Tensor arguments, and redispatch using this key. Here, we generate implementations
# that obtain the key from the TensorOptions argument that's passed to all Tensor factory ops.
#
# BackendSelectRegister.cpp will contain both the BackendSelect kernels and registrations for
# all factory functions that have 'backend_select' flag in its native_functions.yaml definition.

from code_template import CodeTemplate
from function_wrapper import gen_dispatch_key_init

GENERATED_COMMENT = CodeTemplate(
    "@" + "generated from ${filename}")

<<<<<<< HEAD
UNBOXEDONLY_FUNCTION_REGISTRATION = CodeTemplate("""\
.op(torch::RegisterOperators::options()
  .schema("${schema_string}")
  .impl_unboxedOnlyKernel(DispatchKey::BackendSelect, TORCH_FN(${function_name}))
  .aliasAnalysis(AliasAnalysisKind::FROM_SCHEMA))
=======
FUNCTION_REGISTRATION = CodeTemplate("""\
  m.impl_UNBOXED("aten::${op_name_with_overload_name}", ${function_name});
>>>>>>> 718dfa3c
""")

FUNCTION_REGISTRATION = CodeTemplate("""\
.op(torch::RegisterOperators::options()
  .schema("${schema_string}")
  .kernel(DispatchKey::BackendSelect, c10::impl::hacky_wrapper_for_legacy_signatures(TORCH_FN(${function_name})))
  .aliasAnalysis(AliasAnalysisKind::FROM_SCHEMA))
""")

FUNCTION_DEFINITION = CodeTemplate("""\
// ${schema_string}
Tensor ${function_name}(${method_formals}) {
  static auto op = c10::Dispatcher::singleton()
    .findSchemaOrThrow("aten::${name}", "${overload_name}")
    .typed<${schema_order_cpp_signature}>();
  ${dispatch_key_init}
  return op.callWithDispatchKey(_dk, ${schema_order_actuals});
}
""")

UNBOXEDONLY_FUNCTION_DEFINITION = CodeTemplate("""\
// ${schema_string}
Tensor ${function_name}(${method_formals}) {
  static auto op = c10::Dispatcher::singleton()
    .findSchemaOrThrow("aten::${name}", "${overload_name}")
    .typed<${cpp_signature}>();
  ${dispatch_key_init}
  return op.callWithDispatchKey(_dk, ${actuals});
}
""")


def needs_backend_select(declaration_option):
    # We register an op under the BackendSelect dispatch key
    # if a TensorOptions argument has been gathered from its declared args
    # We skip all the 'new_*' and '*_like' ops as they are special cased and avoid dispatching.
    # See TypeDefault.cpp
    if declaration_option['name'].endswith('_like') or declaration_option['name'].startswith('new_'):
        return False

    return any(a.get('dynamic_type') == 'TensorOptions' for a in declaration_option['arguments'])

def register_backend_select_methods(declarations, template_path, file_manager):
    backend_select_method_definitions = []
    backend_select_function_registrations = []

    for decl in declarations:
        for option in decl["options"]:
            if needs_backend_select(option):
                name = option['name']
                op_name_with_overload_name = option['name']
                if option.get('overload_name', '') != '':
                    name = "{0}_{1}".format(name, option['overload_name'])
                    op_name_with_overload_name = "{0}.{1}".format(op_name_with_overload_name, option['overload_name'])

<<<<<<< HEAD
                if option['use_c10_dispatcher'] == 'full':
                    func_reg = FUNCTION_REGISTRATION.substitute(schema_string=option['schema_string'],
                                                                function_name=name)
                else:
                    assert option['use_c10_dispatcher'] == 'with_codegenerated_unboxing_wrapper'
                    func_reg = UNBOXEDONLY_FUNCTION_REGISTRATION.substitute(schema_string=option['schema_string'],
                                                                            function_name=name)
=======
                func_reg = FUNCTION_REGISTRATION.substitute(schema_string=option['schema_string'],
                                                            op_name_with_overload_name=op_name_with_overload_name,
                                                            function_name=name)
>>>>>>> 718dfa3c

                dispatch_key_init = gen_dispatch_key_init('_dk', option['formals_list'])

                if option['use_c10_dispatcher'] == 'full':
                    method_def = FUNCTION_DEFINITION.substitute(function_name=name,
                                                                schema_string=option['schema_string'],
                                                                method_formals=option['formals_with_defaults'],
                                                                name=option['name'],
                                                                overload_name=option['overload_name'],
                                                                dispatch_key_init=dispatch_key_init,
                                                                schema_order_cpp_signature=option['schema_order_cpp_signature'],
                                                                schema_order_actuals=option['schema_order_actuals'])
                else:
                    method_def = UNBOXEDONLY_FUNCTION_DEFINITION.substitute(function_name=name,
                                                                            schema_string=option['schema_string'],
                                                                            method_formals=option['formals_with_defaults'],
                                                                            name=option['name'],
                                                                            overload_name=option['overload_name'],
                                                                            dispatch_key_init=dispatch_key_init,
                                                                            cpp_signature=option['cpp_signature'],
                                                                            actuals=option['actuals'])

                backend_select_function_registrations.append(func_reg)
                backend_select_method_definitions.append(method_def)

    env = {}
    env['backend_select_method_definitions'] = backend_select_method_definitions
    env['backend_select_function_registrations'] = backend_select_function_registrations

    env['generated_comment'] = GENERATED_COMMENT.substitute(filename=template_path)
    file_manager.write('BackendSelectRegister.cpp', template_path, env)<|MERGE_RESOLUTION|>--- conflicted
+++ resolved
@@ -24,23 +24,12 @@
 GENERATED_COMMENT = CodeTemplate(
     "@" + "generated from ${filename}")
 
-<<<<<<< HEAD
 UNBOXEDONLY_FUNCTION_REGISTRATION = CodeTemplate("""\
-.op(torch::RegisterOperators::options()
-  .schema("${schema_string}")
-  .impl_unboxedOnlyKernel(DispatchKey::BackendSelect, TORCH_FN(${function_name}))
-  .aliasAnalysis(AliasAnalysisKind::FROM_SCHEMA))
-=======
-FUNCTION_REGISTRATION = CodeTemplate("""\
   m.impl_UNBOXED("aten::${op_name_with_overload_name}", ${function_name});
->>>>>>> 718dfa3c
 """)
 
 FUNCTION_REGISTRATION = CodeTemplate("""\
-.op(torch::RegisterOperators::options()
-  .schema("${schema_string}")
-  .kernel(DispatchKey::BackendSelect, c10::impl::hacky_wrapper_for_legacy_signatures(TORCH_FN(${function_name})))
-  .aliasAnalysis(AliasAnalysisKind::FROM_SCHEMA))
+  m.impl("aten::${op_name_with_overload_name}", c10::impl::hacky_wrapper_for_legacy_signatures(TORCH_FN(${function_name})));
 """)
 
 FUNCTION_DEFINITION = CodeTemplate("""\
@@ -89,19 +78,15 @@
                     name = "{0}_{1}".format(name, option['overload_name'])
                     op_name_with_overload_name = "{0}.{1}".format(op_name_with_overload_name, option['overload_name'])
 
-<<<<<<< HEAD
                 if option['use_c10_dispatcher'] == 'full':
                     func_reg = FUNCTION_REGISTRATION.substitute(schema_string=option['schema_string'],
+                                                                op_name_with_overload_name=op_name_with_overload_name,
                                                                 function_name=name)
                 else:
                     assert option['use_c10_dispatcher'] == 'with_codegenerated_unboxing_wrapper'
                     func_reg = UNBOXEDONLY_FUNCTION_REGISTRATION.substitute(schema_string=option['schema_string'],
+                                                                            op_name_with_overload_name=op_name_with_overload_name,
                                                                             function_name=name)
-=======
-                func_reg = FUNCTION_REGISTRATION.substitute(schema_string=option['schema_string'],
-                                                            op_name_with_overload_name=op_name_with_overload_name,
-                                                            function_name=name)
->>>>>>> 718dfa3c
 
                 dispatch_key_init = gen_dispatch_key_init('_dk', option['formals_list'])
 
