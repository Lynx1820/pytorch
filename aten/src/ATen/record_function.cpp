--- conflicted
+++ resolved
@@ -209,15 +209,13 @@
   return _manager;
 }
 
-<<<<<<< HEAD
 thread_local bool tls_record_function_enabled_ = true;
 
-} // namespace
-=======
 // Low probability constant
 const double kLowProb = 0.001;
 thread_local int tries_left_ = 0;
->>>>>>> 39c48894
+
+} // namespace
 
 int sample_geometric() {
   static thread_local auto gen =
