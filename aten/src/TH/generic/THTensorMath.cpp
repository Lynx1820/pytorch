#ifndef TH_GENERIC_FILE
#define TH_GENERIC_FILE "TH/generic/THTensorMath.cpp"
#else

#include <TH/generic/THTensorApply.hpp>
#ifdef BUILD_NAMEDTENSOR
#include <ATen/NamedTensorUtils.h>
#endif

// HEY YOU!
//
// Looking for a function which used to be in THTensorMath.cpp, but
// can't find it anymore?  Check THTensorMoreMath.cpp and
// THTensorEvenMoreMath.cpp.  These source files have been split up
// because they were getting too big (a whopping 4669 lines at time
// of writing) and causing MSVC to run out of memory.  Did you come
// here because you saw:
//
//    fatal error C1002: compiler is out of heap space in pass 2
//
// Try splitting up the file some more.
//
// At some point, we should reorganize these files in a way that makes
// sense (rather than just having cut the file down the middle, which is
// what I did when I split these up originally).

void THTensor_(cbitand)(THTensor *r_, THTensor *t, THTensor *src)
{
#if defined(TH_REAL_IS_FLOAT) || defined(TH_REAL_IS_DOUBLE) || defined(TH_REAL_IS_HALF)
  (void)r_;
  (void)t;
  (void)src;
  return THError("cbitand is only supported for integer type tensors");
#else
  THTensor_(resizeAs)(r_, t);
  int64_t r_Size = THTensor_(nElement)(r_);
  int64_t srcSize = THTensor_(nElement)(src);
  int r_Contig = THTensor_(isContiguous)(r_);
  int tContig = THTensor_(isContiguous)(t);
  int srcContig = THTensor_(isContiguous)(src);
  if (srcSize == r_Size){
    if (r_Contig && tContig && srcContig) {
      scalar_t *tp = t->data<scalar_t>();
      scalar_t *sp = src->data<scalar_t>();
      scalar_t *rp = r_->data<scalar_t>();
      at::parallel_for(0, r_Size, TH_OMP_OVERHEAD_THRESHOLD,
          [&](int64_t start, int64_t end) {
        for (auto i = start; i < end; i++) {
          rp[i] = tp[i] & sp[i];
        }
      });
    } else {
      TH_TENSOR_APPLY3_PARALLEL(r_Size, r_Contig, tContig, srcContig, scalar_t, r_, scalar_t, t, scalar_t, src, *r__data = *t_data & *src_data;, UNCERTAIN_TH_OMP_OVERHEAD_THRESHOLD);
    }
  } else {
    TH_TENSOR_APPLY3(scalar_t, r_, scalar_t, t, scalar_t, src, *r__data = *t_data & *src_data;);
  }
#endif
}

void THTensor_(cbitor)(THTensor *r_, THTensor *t, THTensor *src)
{
#if defined(TH_REAL_IS_FLOAT) || defined(TH_REAL_IS_DOUBLE) || defined(TH_REAL_IS_HALF)
  (void)r_;
  (void)t;
  (void)src;
  return THError("cbitor is only supported for integer type tensors");
#else
  THTensor_(resizeAs)(r_, t);
  int64_t r_Size = THTensor_(nElement)(r_);
  int64_t srcSize = THTensor_(nElement)(src);
  int r_Contig = THTensor_(isContiguous)(r_);
  int tContig = THTensor_(isContiguous)(t);
  int srcContig = THTensor_(isContiguous)(src);
  if (srcSize == r_Size){
    if (r_Contig && tContig && srcContig) {
      scalar_t *tp = t->data<scalar_t>();
      scalar_t *sp = src->data<scalar_t>();
      scalar_t *rp = r_->data<scalar_t>();
      at::parallel_for(0, r_Size, TH_OMP_OVERHEAD_THRESHOLD,
          [&](int64_t start, int64_t end) {
        for (auto i = start; i < end; i++) {
          rp[i] = tp[i] | sp[i];
        }
      });
    } else {
      TH_TENSOR_APPLY3_PARALLEL(r_Size, r_Contig, tContig, srcContig, scalar_t, r_, scalar_t, t, scalar_t, src, *r__data = *t_data | *src_data;, UNCERTAIN_TH_OMP_OVERHEAD_THRESHOLD);
    }
  } else {
    TH_TENSOR_APPLY3(scalar_t, r_, scalar_t, t, scalar_t, src, *r__data = *t_data | *src_data;);
  }
#endif
}

void THTensor_(cbitxor)(THTensor *r_, THTensor *t, THTensor *src)
{
#if defined(TH_REAL_IS_FLOAT) || defined(TH_REAL_IS_DOUBLE) || defined(TH_REAL_IS_HALF)
  (void)r_;
  (void)t;
  (void)src;
  return THError("cbitxor is only supported for integer type tensors");
#else
  THTensor_(resizeAs)(r_, t);
  int64_t r_Size = THTensor_(nElement)(r_);
  int64_t srcSize = THTensor_(nElement)(src);
  int r_Contig = THTensor_(isContiguous)(r_);
  int tContig = THTensor_(isContiguous)(t);
  int srcContig = THTensor_(isContiguous)(src);
  if (srcSize == r_Size){
    if (r_Contig && tContig && srcContig) {
      scalar_t *tp = t->data<scalar_t>();
      scalar_t *sp = src->data<scalar_t>();
      scalar_t *rp = r_->data<scalar_t>();
      at::parallel_for(0, r_Size, TH_OMP_OVERHEAD_THRESHOLD,
          [&](int64_t start, int64_t end) {
        for (auto i = start; i < end; i++) {
          rp[i] = tp[i] ^ sp[i];
        }
      });
    } else {
      TH_TENSOR_APPLY3_PARALLEL(r_Size, r_Contig, tContig, srcContig, scalar_t, r_, scalar_t, t, scalar_t, src, *r__data = *t_data ^ *src_data;, UNCERTAIN_TH_OMP_OVERHEAD_THRESHOLD);
    }
  } else {
    TH_TENSOR_APPLY3(scalar_t, r_, scalar_t, t, scalar_t, src, *r__data = *t_data ^ *src_data;);
  }
#endif
}

void THTensor_(bitxor)(THTensor *r_, THTensor *t, scalar_t value)
{
#if defined(TH_REAL_IS_FLOAT) || defined(TH_REAL_IS_DOUBLE) || defined(TH_REAL_IS_HALF)
  (void)r_;
  (void)t;
  (void)value;
  return THError("bitxor is only supported for integer type tensors");
#else
  THTensor_(resizeAs)(r_, t);
  int64_t r_Size = THTensor_(nElement)(r_);
  int r_Contig = THTensor_(isContiguous)(r_);
  int tContig = THTensor_(isContiguous)(t);
  if (r_Contig && tContig) {
    scalar_t *tp = t->data<scalar_t>();
    scalar_t *rp = r_->data<scalar_t>();
    at::parallel_for(0, r_Size, TH_OMP_OVERHEAD_THRESHOLD * 100,
        [&](int64_t start, int64_t end) {
      for (auto i = start; i < end; i++) {
        rp[i] = tp[i] ^ value;
      }
    });
  } else {
    TH_TENSOR_APPLY2_PARALLEL(r_Size, r_Contig, tContig, scalar_t, r_, scalar_t, t, *r__data = *t_data ^ value;, UNCERTAIN_TH_OMP_OVERHEAD_THRESHOLD);
  }
#endif
}

void THTensor_(bitor)(THTensor *r_, THTensor *t, scalar_t value)
{
#if defined(TH_REAL_IS_FLOAT) || defined(TH_REAL_IS_DOUBLE) || defined(TH_REAL_IS_HALF)
  (void)r_;
  (void)t;
  (void)value;
  return THError("bitor is only supported for integer type tensors");
#else
  THTensor_(resizeAs)(r_, t);
  int64_t r_Size = THTensor_(nElement)(r_);
  int r_Contig = THTensor_(isContiguous)(r_);
  int tContig = THTensor_(isContiguous)(t);
  if (r_Contig && tContig) {
    scalar_t *tp = t->data<scalar_t>();
    scalar_t *rp = r_->data<scalar_t>();
    at::parallel_for(0, r_Size, TH_OMP_OVERHEAD_THRESHOLD * 100,
        [&](int64_t start, int64_t end) {
      for (auto i = start; i < end; i++) {
        rp[i] = tp[i] | value;
      }
    });
  } else {
    TH_TENSOR_APPLY2_PARALLEL(r_Size, r_Contig, tContig, scalar_t, r_, scalar_t, t, *r__data = *t_data | value;, UNCERTAIN_TH_OMP_OVERHEAD_THRESHOLD);
  }
#endif
}

#if !defined(TH_REAL_IS_BOOL) /* non bool only part */

void THTensor_(addmm)(THTensor *r_, scalar_t beta, THTensor *t, scalar_t alpha, THTensor *m1, THTensor *m2)
{
  char transpose_r, transpose_m1, transpose_m2;
  THTensor *r__, *m1_, *m2_;
  int free_m1 = 0;
  int free_m2 = 0;

#ifdef BUILD_NAMEDTENSOR
  // The logic in this function changes these around so we save a copy of the original
  THTensor* orig_m1 = m1;
  THTensor* orig_m2 = m2;
#endif

  if( (m1->dim() != 2) || (m2->dim() != 2))
    THError("matrices expected, got %dD, %dD tensors", m1->dim(), m2->dim());

  if(m1->size(1) != m2->size(0)) {
    THDescBuff bm1 = THTensor_(sizeDesc)(m1);
    THDescBuff bm2 = THTensor_(sizeDesc)(m2);
    THError("size mismatch, m1: %s, m2: %s", bm1.str, bm2.str);
  }

  if( t->dim() != 2 )
    THError("matrix expected, got %dD tensor for t", t->dim());

  if( (t->size(0) != m1->size(0)) || (t->size(1) != m2->size(1)) ) {
    THDescBuff bt  = THTensor_(sizeDesc)(t);
    THDescBuff bm1 = THTensor_(sizeDesc)(m1);
    THDescBuff bm2 = THTensor_(sizeDesc)(m2);
    THError("size mismatch, t: %s, m1: %s, m2: %s", bt.str, bm1.str, bm2.str);
  }

  if(t != r_)
  {
    THTensor_(resizeAs)(r_, t);
    if (beta != 0.0) {
#ifdef BUILD_NAMEDTENSOR
      at::NoNamesGuard guard;
#endif
      at::Tensor r__wrap = THTensor_wrap(r_);
      at::Tensor t_wrap = THTensor_wrap(t);
      at::native::copy_(r__wrap, t_wrap);
    }
  }

  // n == 1 || ldc >= max(1, m)
  #define LDC_COND(M, N, LDC) ((N) == 1 || (LDC) >= THMax(1, M))

  /* r_ */
  if(r_->stride(0) == 1 &&
     LDC_COND(r_->size(0), r_->size(1), r_->stride(1)))
  {
    transpose_r = 'n';
    r__ = r_;
  }
  else if(r_->stride(1) == 1 &&
          LDC_COND(r_->size(1), r_->size(0), r_->stride(0)))
  {
    THTensor *swap = m2;
    m2 = m1;
    m1 = swap;
    transpose_r = 't';
    r__ = r_;
  }
  else
  {
    transpose_r = 'n';
    // make r__ FORTRAN contiguous
    THTensor *transp_r_ = THTensor_(newTranspose)(r_, 0, 1);
    r__ = THTensor_(newClone)(transp_r_);
    c10::raw::intrusive_ptr::decref(transp_r_);
    THTensor_(transpose)(r__, NULL, 0, 1);
  }

  #undef LDC_COND

  int64_t m = r__->size((transpose_r == 'n' ? 0 : 1));
  int64_t n = r__->size((transpose_r == 'n' ? 1 : 0));
  int64_t k = m1->size((transpose_r == 'n' ? 1 : 0));
  int64_t ldr__ = r__->stride((transpose_r == 'n' ? 1 : 0));

  /* m1 */
  /* Need ldm1_ >= max(1, (transpose_m1 == 'n' ? m : k)) */
  if(m1->stride((transpose_r == 'n' ? 0 : 1)) == 1 &&
     m1->stride((transpose_r == 'n' ? 1 : 0)) >= THMax(1, m))
  {
    transpose_m1 = 'n';
    m1_ = m1;
  }
  else if(m1->stride((transpose_r == 'n' ? 1 : 0)) == 1 &&
          m1->stride((transpose_r == 'n' ? 0 : 1)) >= THMax(1, k))
  {
    transpose_m1 = 't';
    m1_ = m1;
  }
  else
  {
    transpose_m1 = (transpose_r == 'n' ? 't' : 'n');
    m1_ = THTensor_(newContiguous)(m1);
    free_m1 = 1;
  }

  /* m2 */
  /* Need ldm2_ >= max(1, (transpose_m2 == 'n' ? k : n)) */
  if(m2->stride((transpose_r == 'n' ? 0 : 1)) == 1 &&
     m2->stride((transpose_r == 'n' ? 1 : 0)) >= THMax(1, k))
  {
    transpose_m2 = 'n';
    m2_ = m2;
  }
  else if(m2->stride((transpose_r == 'n' ? 1 : 0)) == 1 &&
          m2->stride((transpose_r == 'n' ? 0 : 1)) >= THMax(1, n))
  {
    transpose_m2 = 't';
    m2_ = m2;
  }
  else
  {
    transpose_m2 = (transpose_r == 'n' ? 't' : 'n');
    m2_ = THTensor_(newContiguous)(m2);
    free_m2 = 1;
  }

  int64_t ldm1_ = (transpose_m1 == 'n' ? m1_->stride((transpose_r == 'n' ? 1 : 0)) : m1_->stride((transpose_r == 'n' ? 0 : 1)));
  int64_t ldm2_ = (transpose_m2 == 'n' ? m2_->stride((transpose_r == 'n' ? 1 : 0)) : m2_->stride((transpose_r == 'n' ? 0 : 1)));

  /* do the operation */
  THBlas_(gemm)(transpose_m1,
                transpose_m2,
                m,
                n,
                k,
                alpha,
                m1_->data<scalar_t>(),
                ldm1_,
                m2_->data<scalar_t>(),
                ldm2_,
                beta,
                r__->data<scalar_t>(),
                ldr__);

  /* free intermediate variables */
  if(free_m1)
    c10::raw::intrusive_ptr::decref(m1_);

  if(free_m2)
    c10::raw::intrusive_ptr::decref(m2_);

  if(r__ != r_)
    THTensor_(freeCopyTo)(r__, r_);

#ifdef BUILD_NAMEDTENSOR
  at::namedinference::propagate_names_for_addmm(r_, orig_m1, orig_m2, t);
#endif
}

void THTensor_(addmv)(THTensor *r_, scalar_t beta, THTensor *t, scalar_t alpha, THTensor *mat, THTensor *vec)
{
  if( (mat->dim() != 2) || (THTensor_nDimension(vec) != 1) )
    THError("matrix and vector expected, got %dD, %dD",
      mat->dim(), THTensor_nDimension(vec));

  if( mat->size(1) != THTensor_sizeLegacyNoScalars(vec, 0) ) {
    THDescBuff bm = THTensor_(sizeDesc)(mat);
    THDescBuff bv = THTensor_(sizeDesc)(vec);
    THError("size mismatch, %s, %s", bm.str, bv.str);
  }

  if(THTensor_nDimension(t) != 1)
    THError("vector expected, got t: %dD", t->dim());

  if(THTensor_sizeLegacyNoScalars(t, 0) != mat->size(0)) {
    THDescBuff bt = THTensor_(sizeDesc)(t);
    THDescBuff bm = THTensor_(sizeDesc)(mat);
    THError("size mismatch, t: %s, mat: %s", bt.str, bm.str);
  }

  if(r_ != t)
  {
    THTensor_(resizeAs)(r_, t);
    at::Tensor r__wrap = THTensor_wrap(r_);
    at::Tensor t_wrap = THTensor_wrap(t);
    at::native::copy_(r__wrap, t_wrap);
  }

  auto r_stride = THTensor_strideLegacyNoScalars(r_, 0);

  // n == 1 || lda >= max(1, m)
  #define LDA_COND(M, N, LDA) ((N) == 1 || (LDA) >= THMax(1, (M)))

  if(mat->stride(0) == 1 && LDA_COND(mat->size(0), mat->size(1), mat->stride(1)))
  {
    THBlas_(gemv)('n', mat->size(0), mat->size(1),
                  alpha, mat->data<scalar_t>(), mat->stride(1),
                  vec->data<scalar_t>(), THTensor_strideLegacyNoScalars(vec, 0),
                  beta, r_->data<scalar_t>(), r_stride);
  }
  else if(mat->stride(1) == 1 && LDA_COND(mat->size(1), mat->size(0), mat->stride(0)))
  {
    THBlas_(gemv)('t',  mat->size(1), mat->size(0),
                  alpha, mat->data<scalar_t>(), mat->stride(0),
                  vec->data<scalar_t>(), THTensor_strideLegacyNoScalars(vec, 0),
                  beta, r_->data<scalar_t>(), r_stride);
  }
  else
  {
    THTensor *cmat = THTensor_(newContiguous)(mat);

    THBlas_(gemv)('t',  mat->size(1), mat->size(0),
                  alpha, cmat->data<scalar_t>(), cmat->stride(0),
                  vec->data<scalar_t>(), THTensor_strideLegacyNoScalars(vec, 0),
                  beta, r_->data<scalar_t>(), r_stride);

    c10::raw::intrusive_ptr::decref(cmat);
  }

  // In gemv (x,0).mv(0) does not
  // handle beta, whereas gemm does for case where (x,0).mm(0,y).
  if (THTensor_sizeLegacyNoScalars(vec, 0) == 0 && mat->size(0) != 0) {
    if (beta == 0) {
      THTensor_(zero)(r_);
    } else if (beta != 1) {
      THTensor_(mul)(r_, r_, beta);
    }
  }

  #undef LDA_COND
}

void THTensor_(addr)(THTensor *r_, scalar_t beta, THTensor *t, scalar_t alpha, THTensor *vec1, THTensor *vec2)
{
  if( (THTensor_nDimension(vec1) != 1) || (THTensor_nDimension(vec2) != 1) )
    THError("vector and vector expected, got %dD, %dD tensors",
        THTensor_nDimension(vec1), THTensor_nDimension(vec2));

  if(t->dim() != 2)
    THError("expected matrix, got %dD tensor for t", t->dim());

  auto vec1_size = THTensor_sizeLegacyNoScalars(vec1, 0);
  auto vec2_size = THTensor_sizeLegacyNoScalars(vec2, 0);
  auto vec1_stride = THTensor_strideLegacyNoScalars(vec1, 0);
  auto vec2_stride = THTensor_strideLegacyNoScalars(vec2, 0);

  if( (t->size(0) != vec1_size) || (t->size(1) != vec2_size) ) {
    THDescBuff bt  = THTensor_(sizeDesc)(t);
    THDescBuff bv1 = THTensor_(sizeDesc)(vec1);
    THDescBuff bv2 = THTensor_(sizeDesc)(vec2);
    THError("size mismatch, t: %s, vec1: %s, vec2: %s", bt.str, bv1.str, bv2.str);
  }

  if(r_ != t)
  {
    THTensor_(resizeAs)(r_, t);
    at::Tensor r__wrap = THTensor_wrap(r_);
    at::Tensor t_wrap = THTensor_wrap(t);
    at::native::copy_(r__wrap, t_wrap);
  }

  if(beta == 0) {
    THTensor_(zero)(r_);
  }
  else if(beta != 1)
    THTensor_(mul)(r_, r_, beta);

  // n == 1 || lda >= max(1, m)
  #define LDA_COND(M, N, LDA) ((N) == 1 || (LDA) >= THMax(1, (M)))

  if(r_->stride(0) == 1 && LDA_COND(vec1_size, vec2_size, r_->stride(1)))
  {
    THBlas_(ger)(vec1_size, vec2_size,
                 alpha, vec1->data<scalar_t>(), vec1_stride,
                 vec2->data<scalar_t>(), vec2_stride,
                 r_->data<scalar_t>(), r_->stride(1));
  }
  else if(r_->stride(1) == 1 && LDA_COND(vec2_size, vec1_size, r_->stride(0)))
  {
    THBlas_(ger)(vec2_size, vec1_size,
                 alpha, vec2->data<scalar_t>(), vec2_stride,
                 vec1->data<scalar_t>(), vec1_stride,
                 r_->data<scalar_t>(), r_->stride(0));
  }
  else
  {
    THTensor *cr = THTensor_(newClone)(r_);

    THBlas_(ger)(vec2_size, vec1_size,
                 alpha, vec2->data<scalar_t>(), vec2_stride,
                 vec1->data<scalar_t>(), vec1_stride,
                 cr->data<scalar_t>(), cr->stride(0));

    THTensor_(freeCopyTo)(cr, r_);
  }

  #undef LDA_COND
}

#ifndef TH_REAL_IS_BFLOAT16 /* non bfloat16 only part */

// Should wrap if the value (a) has a different sign than the divisor (b), but is not 0.
static inline bool modulo_wrap(scalar_t a, scalar_t b) {
  return (a != 0) && (a < 0) != (b < 0);
}

void THTensor_(clamp)(THTensor *r_, THTensor *t, scalar_t min_value, scalar_t max_value)
{
  THTensor_(resizeAs)(r_, t);
  int64_t r_Size = THTensor_(nElement)(r_);
  int r_Contig = THTensor_(isContiguous)(r_);
  int tContig = THTensor_(isContiguous)(t);
  if (r_Contig && tContig) {
    scalar_t *tp = t->data<scalar_t>();
    scalar_t *rp = r_->data<scalar_t>();
    /* scalar_t t_val; */
    at::parallel_for(0, r_Size, TH_OMP_OVERHEAD_THRESHOLD,
        [&](int64_t start, int64_t end) {
      for (auto i = start; i < end; i++) {
        rp[i] = (tp[i] < min_value) ? min_value : (tp[i] > max_value ? max_value : tp[i]);
      }
    });
  } else {
    TH_TENSOR_APPLY2_PARALLEL(r_Size, r_Contig, tContig, scalar_t, r_, scalar_t, t, *r__data = (*t_data < min_value) ? min_value : (*t_data > max_value ? max_value : *t_data);, UNCERTAIN_TH_OMP_OVERHEAD_THRESHOLD);
  }
}

void THTensor_(cadd)(THTensor *r_, THTensor *t, scalar_t value, THTensor *src)
{
  THTensor_(resizeAs)(r_, t);
  int64_t r_Size = THTensor_(nElement)(r_);
  int64_t srcSize = THTensor_(nElement)(src);
  int r_Contig = THTensor_(isContiguous)(r_);
  int tContig = THTensor_(isContiguous)(t);
  int srcContig = THTensor_(isContiguous)(src);
  if (srcSize == r_Size) {
    if (r_Contig && tContig && srcContig) {
      if(r_ == t) {
        THBlas_(axpy)(THTensor_(nElement)(t), value, src->data<scalar_t>(), 1, r_->data<scalar_t>(), 1);
      } else {
        TH_TENSOR_APPLY3_CONTIG(scalar_t, r_, scalar_t, t, scalar_t, src, THVector_(cadd)(r__data, t_data, src_data, value, r__len););
      }
    } else {
      TH_TENSOR_APPLY3_PARALLEL(r_Size, r_Contig, tContig, srcContig, scalar_t, r_, scalar_t, t, scalar_t, src, *r__data = *t_data + value * *src_data;, UNCERTAIN_TH_OMP_OVERHEAD_THRESHOLD);
    }
  } else {
    TH_TENSOR_APPLY3(scalar_t, r_, scalar_t, t, scalar_t, src, *r__data = *t_data + value * *src_data;);
  }
}

void THTensor_(csub)(THTensor *r_, THTensor *t, scalar_t value, THTensor *src)
{
  THTensor_(cadd)(r_, t, -value, src);
}

void THTensor_(cmul)(THTensor *r_, THTensor *t, THTensor *src)
{
  THTensor_(resizeAs)(r_, t);
  int64_t r_Size = THTensor_(nElement)(r_);
  int64_t srcSize = THTensor_(nElement)(src);
  int r_Contig = THTensor_(isContiguous)(r_);
  int tContig = THTensor_(isContiguous)(t);
  int srcContig = THTensor_(isContiguous)(src);
  if (srcSize == r_Size){
    if (r_Contig && tContig && srcContig) {
      TH_TENSOR_APPLY3_CONTIG(scalar_t, r_, scalar_t, t, scalar_t, src, THVector_(cmul)(r__data, t_data, src_data, r__len););
    } else {
      TH_TENSOR_APPLY3_PARALLEL(r_Size, r_Contig, tContig, srcContig, scalar_t, r_, scalar_t, t, scalar_t, src, *r__data = *t_data * *src_data;, UNCERTAIN_TH_OMP_OVERHEAD_THRESHOLD);
    }
  } else {
    TH_TENSOR_APPLY3(scalar_t, r_, scalar_t, t, scalar_t, src, *r__data = *t_data * *src_data;);
  }
}

scalar_t THTensor_(powOne)(scalar_t x, scalar_t y) {
#if defined(TH_REAL_IS_FLOAT) || defined(TH_REAL_IS_HALF)
  return powf(x, y);
#elif defined(TH_REAL_IS_DOUBLE)
  return pow(x, y);
#else
  THArgCheck(y >= 0, 1,
      "Integers to negative integer powers are not allowed");
  scalar_t result = 1;
  while (y) {
    if (y & 1) {
       result *= x;
    }
    y /= 2;
    x *= x;
  }
  return result;
#endif
}

void THTensor_(pow)(THTensor *r_, THTensor *t, scalar_t value)
{
  THTensor_(resizeAs)(r_, t);
  if(value == 1) {
    at::Tensor r__wrap = THTensor_wrap(r_);
    at::Tensor t_wrap = THTensor_wrap(t);
    at::native::copy_(r__wrap, t_wrap);
  }
  else if(value == 2){
    THTensor_(cmul)(r_, t, t);
  }
  else if(value == 3){
    TH_TENSOR_APPLY2(scalar_t, r_, scalar_t, t, *r__data = *t_data * *t_data * *t_data;);
  }
#if defined(TH_REAL_IS_FLOAT) || defined(TH_REAL_IS_DOUBLE)
#if defined (TH_REAL_IS_FLOAT)
#define TH_MATH_NAME(fn) fn##f
#else
#define TH_MATH_NAME(fn) fn
#endif
  else if(value == 0.5){
    THTensor_(sqrt)(r_, t);
  }
  else if(value == -0.5){
    THTensor_(rsqrt)(r_, t);
  }
  else if(value == -1){
    THTensor_(cinv)(r_, t);
  }
  else if(value == -2){
    TH_TENSOR_APPLY2(scalar_t, r_, scalar_t, t, *r__data = TH_MATH_NAME(1.0) / (*t_data * *t_data););
  }
  else{
    TH_TENSOR_APPLY2(scalar_t, r_, scalar_t, t, *r__data = TH_MATH_NAME(pow)(*t_data, value););
  }
#undef TH_MATH_NAME
#else
  else {
    TH_TENSOR_APPLY2(scalar_t, r_, scalar_t, t, *r__data = THTensor_(powOne)(*t_data, value););
  }
#endif
}

void THTensor_(cpow)(THTensor *r_, THTensor *t, THTensor *src)
{
  THTensor_(resizeAs)(r_, t);
  int64_t r_Size = THTensor_(nElement)(r_);
  int64_t srcSize = THTensor_(nElement)(src);
  int r_Contig = THTensor_(isContiguous)(r_);
  int tContig = THTensor_(isContiguous)(t);
  int srcContig = THTensor_(isContiguous)(src);
  if (srcSize == r_Size){
    if (r_Contig && tContig && srcContig) {
      scalar_t *tp = t->data<scalar_t>();
      scalar_t *sp = src->data<scalar_t>();
      scalar_t *rp = r_->data<scalar_t>();
      at::parallel_for(0, r_Size, TH_OMP_OVERHEAD_THRESHOLD,
          [&](int64_t start, int64_t end) {
        for (auto i = start; i < end; i++) {
          rp[i] = THTensor_(powOne)(tp[i], sp[i]);
        }
      });
    } else {
      TH_TENSOR_APPLY3_PARALLEL(r_Size, r_Contig, tContig, srcContig, scalar_t, r_, scalar_t, t, scalar_t, src, *r__data = THTensor_(powOne)(*t_data, *src_data);, UNCERTAIN_TH_OMP_OVERHEAD_THRESHOLD);
    }
  } else {
    TH_TENSOR_APPLY3(scalar_t, r_, scalar_t, t, scalar_t, src, *r__data = THTensor_(powOne)(*t_data, *src_data););
  }
}

void THTensor_(cdiv)(THTensor *r_, THTensor *t, THTensor *src)
{
  THTensor_(resizeAs)(r_, t);
  int64_t r_Size = THTensor_(nElement)(r_);
  int64_t srcSize = THTensor_(nElement)(src);
  int r_Contig = THTensor_(isContiguous)(r_);
  int tContig = THTensor_(isContiguous)(t);
  int srcContig = THTensor_(isContiguous)(src);
  if (srcSize == r_Size){
    if (r_Contig && tContig && srcContig) {
      TH_TENSOR_APPLY3_CONTIG(scalar_t, r_, scalar_t, t, scalar_t, src, THVector_(cdiv)(r__data, t_data, src_data, r__len););
    } else {
      TH_TENSOR_APPLY3_PARALLEL(r_Size, r_Contig, tContig, srcContig, scalar_t, r_, scalar_t, t, scalar_t, src, *r__data = *t_data / *src_data;, UNCERTAIN_TH_OMP_OVERHEAD_THRESHOLD);
    }
  } else {
    TH_TENSOR_APPLY3(scalar_t, r_, scalar_t, t, scalar_t, src, *r__data = *t_data / *src_data;);
  }
}

void THTensor_(clshift)(THTensor *r_, THTensor *t, THTensor *src)
{
#if defined(TH_REAL_IS_HALF)
  return THError("clshift is not supported for torch.HalfTensor");
#endif
  THTensor_(resizeAs)(r_, t);
  int64_t r_Size = THTensor_(nElement)(r_);
  int64_t srcSize = THTensor_(nElement)(src);
  int r_Contig = THTensor_(isContiguous)(r_);
  int tContig = THTensor_(isContiguous)(t);
  int srcContig = THTensor_(isContiguous)(src);
  if (srcSize == r_Size){
    if (r_Contig && tContig && srcContig) {
      scalar_t *tp = t->data<scalar_t>();
      scalar_t *sp = src->data<scalar_t>();
      scalar_t *rp = r_->data<scalar_t>();
      at::parallel_for(0, r_Size, TH_OMP_OVERHEAD_THRESHOLD,
          [&](int64_t start, int64_t end) {
        for (auto i = start; i < end; i++) {
#if defined(TH_REAL_IS_FLOAT)
          rp[i] = tp[i] * powf(2, sp[i]);
#elif defined(TH_REAL_IS_DOUBLE)
          rp[i] = tp[i] * pow(2, sp[i]);
#elif defined(TH_REAL_IS_BYTE)
          rp[i] = ((scalar_t) tp[i]) << sp[i];
#else
          rp[i] = ((ureal) tp[i]) << sp[i];
#endif
        }
      });
    } else {
#if defined(TH_REAL_IS_FLOAT)
      TH_TENSOR_APPLY3_PARALLEL(r_Size, r_Contig, tContig, srcContig, scalar_t, r_, scalar_t, t, scalar_t, src, *r__data = *t_data * powf(2, *src_data);, UNCERTAIN_TH_OMP_OVERHEAD_THRESHOLD);
#elif defined(TH_REAL_IS_DOUBLE)
      TH_TENSOR_APPLY3_PARALLEL(r_Size, r_Contig, tContig, srcContig, scalar_t, r_, scalar_t, t, scalar_t, src, *r__data = *t_data * pow(2, *src_data);, UNCERTAIN_TH_OMP_OVERHEAD_THRESHOLD);
#elif defined(TH_REAL_IS_BYTE)
      TH_TENSOR_APPLY3_PARALLEL(r_Size, r_Contig, tContig, srcContig, scalar_t, r_, scalar_t, t, scalar_t, src, *r__data = ((scalar_t)*t_data) << *src_data;, UNCERTAIN_TH_OMP_OVERHEAD_THRESHOLD);
#else
      TH_TENSOR_APPLY3_PARALLEL(r_Size, r_Contig, tContig, srcContig, scalar_t, r_, scalar_t, t, scalar_t, src, *r__data = ((ureal)*t_data) << *src_data;, UNCERTAIN_TH_OMP_OVERHEAD_THRESHOLD);
#endif
    }
  } else {
#if defined(TH_REAL_IS_FLOAT)
      TH_TENSOR_APPLY3(scalar_t, r_, scalar_t, t, scalar_t, src, *r__data = *t_data * powf(2, *src_data););
#elif defined(TH_REAL_IS_DOUBLE)
      TH_TENSOR_APPLY3(scalar_t, r_, scalar_t, t, scalar_t, src, *r__data = *t_data * pow(2, *src_data););
#elif defined(TH_REAL_IS_BYTE)
      TH_TENSOR_APPLY3(scalar_t, r_, scalar_t, t, scalar_t, src, *r__data = ((scalar_t)*t_data) << *src_data;);
#else
      TH_TENSOR_APPLY3(scalar_t, r_, scalar_t, t, scalar_t, src, *r__data = ((ureal)*t_data) << *src_data;);
#endif
  }
}

void THTensor_(crshift)(THTensor *r_, THTensor *t, THTensor *src)
{
#if defined(TH_REAL_IS_HALF)
  return THError("crshift is not supported for torch.HalfTensor");
#endif
  THTensor_(resizeAs)(r_, t);
  int64_t r_Size = THTensor_(nElement)(r_);
  int64_t srcSize = THTensor_(nElement)(src);
  int r_Contig = THTensor_(isContiguous)(r_);
  int tContig = THTensor_(isContiguous)(t);
  int srcContig = THTensor_(isContiguous)(src);
  if (srcSize == r_Size){
    if (r_Contig && tContig && srcContig) {
      scalar_t *tp = t->data<scalar_t>();
      scalar_t *sp = src->data<scalar_t>();
      scalar_t *rp = r_->data<scalar_t>();
      at::parallel_for(0, r_Size, TH_OMP_OVERHEAD_THRESHOLD,
          [&](int64_t start, int64_t end) {
        for (auto i = start; i < end; i++) {
#if defined(TH_REAL_IS_FLOAT)
          rp[i] = tp[i] / powf(2, sp[i]);
#elif defined(TH_REAL_IS_DOUBLE)
          rp[i] = tp[i] / pow(2, sp[i]);
#elif defined(TH_REAL_IS_BYTE)
          rp[i] = ((scalar_t) tp[i]) >> sp[i];
#else
          rp[i] = ((ureal) tp[i]) >> sp[i];
#endif
        }
      });
    } else {
#if defined(TH_REAL_IS_FLOAT)
      TH_TENSOR_APPLY3_PARALLEL(r_Size, r_Contig, tContig, srcContig, scalar_t, r_, scalar_t, t, scalar_t, src, *r__data = *t_data / powf(2, *src_data);, UNCERTAIN_TH_OMP_OVERHEAD_THRESHOLD);
#elif defined(TH_REAL_IS_DOUBLE)
      TH_TENSOR_APPLY3_PARALLEL(r_Size, r_Contig, tContig, srcContig, scalar_t, r_, scalar_t, t, scalar_t, src, *r__data = *t_data / pow(2, *src_data);, UNCERTAIN_TH_OMP_OVERHEAD_THRESHOLD);
#elif defined(TH_REAL_IS_BYTE)
      TH_TENSOR_APPLY3_PARALLEL(r_Size, r_Contig, tContig, srcContig, scalar_t, r_, scalar_t, t, scalar_t, src, *r__data = ((scalar_t)*t_data) >> *src_data;, UNCERTAIN_TH_OMP_OVERHEAD_THRESHOLD);
#else
      TH_TENSOR_APPLY3_PARALLEL(r_Size, r_Contig, tContig, srcContig, scalar_t, r_, scalar_t, t, scalar_t, src, *r__data = ((ureal)*t_data) >> *src_data;, UNCERTAIN_TH_OMP_OVERHEAD_THRESHOLD);
#endif
    }
  } else {
#if defined(TH_REAL_IS_FLOAT)
      TH_TENSOR_APPLY3(scalar_t, r_, scalar_t, t, scalar_t, src, *r__data = *t_data / powf(2, *src_data););
#elif defined(TH_REAL_IS_DOUBLE)
      TH_TENSOR_APPLY3(scalar_t, r_, scalar_t, t, scalar_t, src, *r__data = *t_data / pow(2, *src_data););
#elif defined(TH_REAL_IS_BYTE)
      TH_TENSOR_APPLY3(scalar_t, r_, scalar_t, t, scalar_t, src, *r__data = ((scalar_t)*t_data) >> *src_data;);
#else
      TH_TENSOR_APPLY3(scalar_t, r_, scalar_t, t, scalar_t, src, *r__data = ((ureal)*t_data) >> *src_data;);
#endif
  }
}

void THTensor_(cfmod)(THTensor *r_, THTensor *t, THTensor *src)
{
  THTensor_(resizeAs)(r_, t);
  int64_t r_Size = THTensor_(nElement)(r_);
  int64_t srcSize = THTensor_(nElement)(src);
  int r_Contig = THTensor_(isContiguous)(r_);
  int tContig = THTensor_(isContiguous)(t);
  int srcContig = THTensor_(isContiguous)(src);
  if (srcSize == r_Size){
    if (r_Contig && tContig && srcContig) {
      scalar_t *tp = t->data<scalar_t>();
      scalar_t *sp = src->data<scalar_t>();
      scalar_t *rp = r_->data<scalar_t>();
      at::parallel_for(0, r_Size, TH_OMP_OVERHEAD_THRESHOLD,
          [&](int64_t start, int64_t end) {
        for (auto i = start; i < end; i++) {
#if defined(TH_REAL_IS_FLOAT) || defined(TH_REAL_IS_DOUBLE)
          rp[i] = fmod(tp[i], sp[i]);
#else
          rp[i] = tp[i] % sp[i];
#endif
        }
      });
    } else {

#if defined(TH_REAL_IS_FLOAT) || defined(TH_REAL_IS_DOUBLE)
      TH_TENSOR_APPLY3_PARALLEL(r_Size, r_Contig, tContig, srcContig,scalar_t, r_, scalar_t, t, scalar_t, src, *r__data = fmod(*t_data, *src_data);, UNCERTAIN_TH_OMP_OVERHEAD_THRESHOLD);
#else
      TH_TENSOR_APPLY3_PARALLEL(r_Size, r_Contig, tContig, srcContig, scalar_t, r_, scalar_t, t, scalar_t, src, *r__data = (*t_data % *src_data);, UNCERTAIN_TH_OMP_OVERHEAD_THRESHOLD);
#endif
    }
  } else {
#if defined(TH_REAL_IS_FLOAT) || defined(TH_REAL_IS_DOUBLE)
    TH_TENSOR_APPLY3(scalar_t, r_, scalar_t, t, scalar_t, src, *r__data = fmod(*t_data, *src_data););
#else
    TH_TENSOR_APPLY3(scalar_t, r_, scalar_t, t, scalar_t, src, *r__data = (*t_data % *src_data););
#endif
  }
}

void THTensor_(cremainder)(THTensor *r_, THTensor *t, THTensor *src)
{
  THTensor_(resizeAs)(r_, t);
  int64_t r_Size = THTensor_(nElement)(r_);
  int64_t srcSize = THTensor_(nElement)(src);
  int r_Contig = THTensor_(isContiguous)(r_);
  int tContig = THTensor_(isContiguous)(t);
  int srcContig = THTensor_(isContiguous)(src);
  if (srcSize == r_Size){
    if (r_Contig && tContig && srcContig) {
      scalar_t *tp = t->data<scalar_t>();
      scalar_t *sp = src->data<scalar_t>();
      scalar_t *rp = r_->data<scalar_t>();
      at::parallel_for(0, r_Size, TH_OMP_OVERHEAD_THRESHOLD,
          [&](int64_t start, int64_t end) {
        for (auto i = start; i < end; i++) {
  #if defined(TH_REAL_IS_FLOAT) || defined(TH_REAL_IS_DOUBLE)
          rp[i] = (sp[i] == 0)? NAN : tp[i] - sp[i] * floor(tp[i] / sp[i]);
  #else
          // There is no NAN for integers
          rp[i] = tp[i] % sp[i];
          if (modulo_wrap(rp[i], sp[i]))
            rp[i] += sp[i];
  #endif
        }
      });
    } else {
#if defined(TH_REAL_IS_FLOAT) || defined(TH_REAL_IS_DOUBLE)
      TH_TENSOR_APPLY3_PARALLEL(r_Size, r_Contig, tContig, srcContig, scalar_t, r_, scalar_t, t, scalar_t, src, *r__data = (*src_data == 0)? NAN : *t_data - *src_data * floor(*t_data / *src_data);, UNCERTAIN_TH_OMP_OVERHEAD_THRESHOLD);
#else
      TH_TENSOR_APPLY3_PARALLEL(r_Size, r_Contig, tContig, srcContig, scalar_t, r_, scalar_t, t, scalar_t, src, *r__data = *t_data % *src_data;
                                                    if (modulo_wrap(*r__data, *src_data)) *r__data += *src_data;, UNCERTAIN_TH_OMP_OVERHEAD_THRESHOLD);
#endif
    }
  } else {
#if defined(TH_REAL_IS_FLOAT) || defined(TH_REAL_IS_DOUBLE)
    TH_TENSOR_APPLY3(scalar_t, r_, scalar_t, t, scalar_t, src, *r__data = (*src_data == 0)? NAN : *t_data - *src_data * floor(*t_data / *src_data););
#else
    // There is no NAN for integers
    TH_TENSOR_APPLY3(scalar_t, r_, scalar_t, t, scalar_t, src, *r__data = *t_data % *src_data;
                                                     if (modulo_wrap(*r__data, *src_data)) *r__data += *src_data;);
#endif
<<<<<<< HEAD

  }
}

void THTensor_(tpow)(THTensor *r_, scalar_t value, THTensor *t)
{
  THTensor_(resizeAs)(r_, t);
  int64_t r_Size = THTensor_(nElement)(r_);
  int r_Contig = THTensor_(isContiguous)(r_);
  int tContig = THTensor_(isContiguous)(t);
  if (r_Contig && tContig) {
    scalar_t *tp = t->data<scalar_t>();
    scalar_t *rp = r_->data<scalar_t>();
    at::parallel_for(0, r_Size, TH_OMP_OVERHEAD_THRESHOLD,
        [&](int64_t start, int64_t end) {
      for (auto i = start; i < end; i++) {
        rp[i] = THTensor_(powOne)(value, tp[i]);
      }
    });
  } else {
    TH_TENSOR_APPLY2_PARALLEL(r_Size, r_Contig, tContig, scalar_t, r_, scalar_t, t, *r__data = THTensor_(powOne)(value, *t_data);, UNCERTAIN_TH_OMP_OVERHEAD_THRESHOLD);
  }
}

void THTensor_(addmv)(THTensor *r_, scalar_t beta, THTensor *t, scalar_t alpha, THTensor *mat, THTensor *vec)
{
  if( (mat->dim() != 2) || (THTensor_nDimension(vec) != 1) )
    THError("matrix and vector expected, got %dD, %dD",
      mat->dim(), THTensor_nDimension(vec));

  if( mat->size(1) != THTensor_sizeLegacyNoScalars(vec, 0) ) {
    THDescBuff bm = THTensor_(sizeDesc)(mat);
    THDescBuff bv = THTensor_(sizeDesc)(vec);
    THError("size mismatch, %s, %s", bm.str, bv.str);
  }

  if(THTensor_nDimension(t) != 1)
    THError("vector expected, got t: %dD", t->dim());

  if(THTensor_sizeLegacyNoScalars(t, 0) != mat->size(0)) {
    THDescBuff bt = THTensor_(sizeDesc)(t);
    THDescBuff bm = THTensor_(sizeDesc)(mat);
    THError("size mismatch, t: %s, mat: %s", bt.str, bm.str);
  }

  if(r_ != t)
  {
#ifdef BUILD_NAMEDTENSOR
    at::NoNamesGuard guard;
#endif
    THTensor_(resizeAs)(r_, t);
    at::Tensor r__wrap = THTensor_wrap(r_);
    at::Tensor t_wrap = THTensor_wrap(t);
    at::native::copy_(r__wrap, t_wrap);
  }

  auto r_stride = THTensor_strideLegacyNoScalars(r_, 0);

  // n == 1 || lda >= max(1, m)
  #define LDA_COND(M, N, LDA) ((N) == 1 || (LDA) >= THMax(1, (M)))

  if(mat->stride(0) == 1 && LDA_COND(mat->size(0), mat->size(1), mat->stride(1)))
  {
    THBlas_(gemv)('n', mat->size(0), mat->size(1),
                  alpha, mat->data<scalar_t>(), mat->stride(1),
                  vec->data<scalar_t>(), THTensor_strideLegacyNoScalars(vec, 0),
                  beta, r_->data<scalar_t>(), r_stride);
  }
  else if(mat->stride(1) == 1 && LDA_COND(mat->size(1), mat->size(0), mat->stride(0)))
  {
    THBlas_(gemv)('t',  mat->size(1), mat->size(0),
                  alpha, mat->data<scalar_t>(), mat->stride(0),
                  vec->data<scalar_t>(), THTensor_strideLegacyNoScalars(vec, 0),
                  beta, r_->data<scalar_t>(), r_stride);
  }
  else
  {
    THTensor *cmat = THTensor_(newContiguous)(mat);

    THBlas_(gemv)('t',  mat->size(1), mat->size(0),
                  alpha, cmat->data<scalar_t>(), cmat->stride(0),
                  vec->data<scalar_t>(), THTensor_strideLegacyNoScalars(vec, 0),
                  beta, r_->data<scalar_t>(), r_stride);
=======
>>>>>>> d9177398

  }
}

void THTensor_(tpow)(THTensor *r_, scalar_t value, THTensor *t)
{
  THTensor_(resizeAs)(r_, t);
  int64_t r_Size = THTensor_(nElement)(r_);
  int r_Contig = THTensor_(isContiguous)(r_);
  int tContig = THTensor_(isContiguous)(t);
  if (r_Contig && tContig) {
    scalar_t *tp = t->data<scalar_t>();
    scalar_t *rp = r_->data<scalar_t>();
    at::parallel_for(0, r_Size, TH_OMP_OVERHEAD_THRESHOLD,
        [&](int64_t start, int64_t end) {
      for (auto i = start; i < end; i++) {
        rp[i] = THTensor_(powOne)(value, tp[i]);
      }
    });
  } else {
    TH_TENSOR_APPLY2_PARALLEL(r_Size, r_Contig, tContig, scalar_t, r_, scalar_t, t, *r__data = THTensor_(powOne)(value, *t_data);, UNCERTAIN_TH_OMP_OVERHEAD_THRESHOLD);
  }
<<<<<<< HEAD

#ifdef BUILD_NAMEDTENSOR
  at::namedinference::propagate_names_for_addmv(r_, mat, vec, t);
#endif
  #undef LDA_COND
=======
>>>>>>> d9177398
}

void THTensor_(match)(THTensor *r_, THTensor *m1, THTensor *m2, scalar_t gain)
{
  int64_t N1 = m1->size(0);
  int64_t N2 = m2->size(0);
  int64_t dim;
  scalar_t *m1_p;
  scalar_t *m2_p;
  scalar_t *r_p;

  THTensor_(resize2d)(r_, N1, N2);

  m1 = THTensor_(newContiguous)(m1);
  m2 = THTensor_(newContiguous)(m2);

  THTensor_(resize2d)(m1, N1, THTensor_(nElement)(m1) / N1);
  THTensor_(resize2d)(m2, N2, THTensor_(nElement)(m2) / N2);

  dim = m1->size(1);
  THArgCheck(m1->size(1) == m2->size(1), 3, "m1 and m2 must have the same inner vector dim");

  m1_p = m1->data<scalar_t>();
  m2_p = m2->data<scalar_t>();
  r_p = r_->data<scalar_t>();

  at::parallel_for(0, N1, 0,
      [&](int64_t start, int64_t end) {
    for (auto i = start; i < end; i++) {
      int64_t j, k;
      for (j = 0; j < N2; j++) {
        scalar_t sum = 0;
        for (k = 0; k < dim; k++) {
          scalar_t term = m1_p[i * dim + k] - m2_p[j * dim + k];
          sum += term * term;
        }
        r_p[i * N2 + j] = gain * sum;
      }
    }
  });

  c10::raw::intrusive_ptr::decref(m1);
  c10::raw::intrusive_ptr::decref(m2);
}

void THTensor_(addbmm)(THTensor *result, scalar_t beta, THTensor *t, scalar_t alpha, THTensor *batch1, THTensor *batch2)
{
  int64_t batch;

  THArgCheck(THTensor_(nDimensionLegacyNoScalars)(batch1) == 3, 1, "expected 3D tensor");
  THArgCheck(THTensor_(nDimensionLegacyNoScalars)(batch2) == 3, 2, "expected 3D tensor");
  THArgCheck(THTensor_(size)(batch1, 0) == THTensor_(size)(batch2, 0), 2,
             "equal number of batches expected, got %d, %d",
             THTensor_(size)(batch1, 0), THTensor_(size)(batch2, 0));
  THArgCheck(THTensor_(size)(batch1, 2) == THTensor_(size)(batch2, 1), 2,
             "wrong matrix size, batch1: %dx%d, batch2: %dx%d",
             THTensor_(size)(batch1, 1), THTensor_(size)(batch1,2),
             THTensor_(size)(batch2, 1), THTensor_(size)(batch2,2));

  int64_t dim1 = THTensor_(size)(batch1, 1);
  int64_t dim2 = THTensor_(size)(batch2, 2);
  THArgCheck(THTensor_(size)(t, 0) == dim1, 1, "output tensor of incorrect size");
  THArgCheck(THTensor_(size)(t, 1) == dim2, 1, "output tensor of incorrect size");

  if (t != result) {
    THTensor_(resizeAs)(result, t);
    if (beta != 0.0) {
      at::Tensor result_wrap = THTensor_wrap(result);
      at::Tensor t_wrap = THTensor_wrap(t);
      at::native::copy_(result_wrap, t_wrap);
    }
  }

  THTensor *matrix1 = THTensor_(new)();
  THTensor *matrix2 = THTensor_(new)();

  for (batch = 0; batch < THTensor_(size)(batch1, 0); ++batch) {
    THTensor_(select)(matrix1, batch1, 0, batch);
    THTensor_(select)(matrix2, batch2, 0, batch);

    THTensor_(addmm)(result, beta, result, alpha, matrix1, matrix2);
    beta = 1; // accumulate output once
  }

  c10::raw::intrusive_ptr::decref(matrix1);
  c10::raw::intrusive_ptr::decref(matrix2);
}

#endif /* !defined(TH_REAL_IS_BOOL) */

#endif /* !defined(TH_REAL_IS_BFLOAT16) */

#endif /* TH_GENERIC_FILE */<|MERGE_RESOLUTION|>--- conflicted
+++ resolved
@@ -408,6 +408,9 @@
     }
   }
 
+#ifdef BUILD_NAMEDTENSOR
+  at::namedinference::propagate_names_for_addmv(r_, mat, vec, t);
+#endif
   #undef LDA_COND
 }
 
@@ -434,6 +437,9 @@
 
   if(r_ != t)
   {
+#ifdef BUILD_NAMEDTENSOR
+    at::NoNamesGuard guard;
+#endif
     THTensor_(resizeAs)(r_, t);
     at::Tensor r__wrap = THTensor_wrap(r_);
     at::Tensor t_wrap = THTensor_wrap(t);
@@ -852,7 +858,6 @@
     TH_TENSOR_APPLY3(scalar_t, r_, scalar_t, t, scalar_t, src, *r__data = *t_data % *src_data;
                                                      if (modulo_wrap(*r__data, *src_data)) *r__data += *src_data;);
 #endif
-<<<<<<< HEAD
 
   }
 }
@@ -875,99 +880,6 @@
   } else {
     TH_TENSOR_APPLY2_PARALLEL(r_Size, r_Contig, tContig, scalar_t, r_, scalar_t, t, *r__data = THTensor_(powOne)(value, *t_data);, UNCERTAIN_TH_OMP_OVERHEAD_THRESHOLD);
   }
-}
-
-void THTensor_(addmv)(THTensor *r_, scalar_t beta, THTensor *t, scalar_t alpha, THTensor *mat, THTensor *vec)
-{
-  if( (mat->dim() != 2) || (THTensor_nDimension(vec) != 1) )
-    THError("matrix and vector expected, got %dD, %dD",
-      mat->dim(), THTensor_nDimension(vec));
-
-  if( mat->size(1) != THTensor_sizeLegacyNoScalars(vec, 0) ) {
-    THDescBuff bm = THTensor_(sizeDesc)(mat);
-    THDescBuff bv = THTensor_(sizeDesc)(vec);
-    THError("size mismatch, %s, %s", bm.str, bv.str);
-  }
-
-  if(THTensor_nDimension(t) != 1)
-    THError("vector expected, got t: %dD", t->dim());
-
-  if(THTensor_sizeLegacyNoScalars(t, 0) != mat->size(0)) {
-    THDescBuff bt = THTensor_(sizeDesc)(t);
-    THDescBuff bm = THTensor_(sizeDesc)(mat);
-    THError("size mismatch, t: %s, mat: %s", bt.str, bm.str);
-  }
-
-  if(r_ != t)
-  {
-#ifdef BUILD_NAMEDTENSOR
-    at::NoNamesGuard guard;
-#endif
-    THTensor_(resizeAs)(r_, t);
-    at::Tensor r__wrap = THTensor_wrap(r_);
-    at::Tensor t_wrap = THTensor_wrap(t);
-    at::native::copy_(r__wrap, t_wrap);
-  }
-
-  auto r_stride = THTensor_strideLegacyNoScalars(r_, 0);
-
-  // n == 1 || lda >= max(1, m)
-  #define LDA_COND(M, N, LDA) ((N) == 1 || (LDA) >= THMax(1, (M)))
-
-  if(mat->stride(0) == 1 && LDA_COND(mat->size(0), mat->size(1), mat->stride(1)))
-  {
-    THBlas_(gemv)('n', mat->size(0), mat->size(1),
-                  alpha, mat->data<scalar_t>(), mat->stride(1),
-                  vec->data<scalar_t>(), THTensor_strideLegacyNoScalars(vec, 0),
-                  beta, r_->data<scalar_t>(), r_stride);
-  }
-  else if(mat->stride(1) == 1 && LDA_COND(mat->size(1), mat->size(0), mat->stride(0)))
-  {
-    THBlas_(gemv)('t',  mat->size(1), mat->size(0),
-                  alpha, mat->data<scalar_t>(), mat->stride(0),
-                  vec->data<scalar_t>(), THTensor_strideLegacyNoScalars(vec, 0),
-                  beta, r_->data<scalar_t>(), r_stride);
-  }
-  else
-  {
-    THTensor *cmat = THTensor_(newContiguous)(mat);
-
-    THBlas_(gemv)('t',  mat->size(1), mat->size(0),
-                  alpha, cmat->data<scalar_t>(), cmat->stride(0),
-                  vec->data<scalar_t>(), THTensor_strideLegacyNoScalars(vec, 0),
-                  beta, r_->data<scalar_t>(), r_stride);
-=======
->>>>>>> d9177398
-
-  }
-}
-
-void THTensor_(tpow)(THTensor *r_, scalar_t value, THTensor *t)
-{
-  THTensor_(resizeAs)(r_, t);
-  int64_t r_Size = THTensor_(nElement)(r_);
-  int r_Contig = THTensor_(isContiguous)(r_);
-  int tContig = THTensor_(isContiguous)(t);
-  if (r_Contig && tContig) {
-    scalar_t *tp = t->data<scalar_t>();
-    scalar_t *rp = r_->data<scalar_t>();
-    at::parallel_for(0, r_Size, TH_OMP_OVERHEAD_THRESHOLD,
-        [&](int64_t start, int64_t end) {
-      for (auto i = start; i < end; i++) {
-        rp[i] = THTensor_(powOne)(value, tp[i]);
-      }
-    });
-  } else {
-    TH_TENSOR_APPLY2_PARALLEL(r_Size, r_Contig, tContig, scalar_t, r_, scalar_t, t, *r__data = THTensor_(powOne)(value, *t_data);, UNCERTAIN_TH_OMP_OVERHEAD_THRESHOLD);
-  }
-<<<<<<< HEAD
-
-#ifdef BUILD_NAMEDTENSOR
-  at::namedinference::propagate_names_for_addmv(r_, mat, vec, t);
-#endif
-  #undef LDA_COND
-=======
->>>>>>> d9177398
 }
 
 void THTensor_(match)(THTensor *r_, THTensor *m1, THTensor *m2, scalar_t gain)
