import torch._C
import torch._jit_internal as _jit_internal

from torch.jit._builtins import _find_builtin, _get_builtin_table, _register_builtin  # noqa
from torch._jit_internal import Future
from torch.nn import Module
from torch.utils import set_module
from torch.autograd.grad_mode import _DecoratorContextManager
from typing import Optional, List

import collections
import contextlib
import functools
import os
import pathlib

# These are imported so users can access them from the `torch.jit` module
from torch._jit_internal import Final, _overload, _overload_method
from torch._jit_internal import ignore, export, unused
from torch.jit._script import script, Attribute, ScriptModule, is_scripting, script_method, \
    RecursiveScriptModule, ScriptWarning, interface
from torch.jit._trace import trace, trace_module, TracedModule, TracerWarning, TracingCheckError, \
    is_tracing, ONNXTracedModule, _unique_state_dict, _flatten, TopLevelTracedModule
from torch.jit._async import fork, wait
from torch.jit._serialization import save, load

set_module(Future, "torch.jit")

# For backwards compatibility
_fork = fork
_wait = wait

@contextlib.contextmanager
def optimized_execution(should_optimize):
    """
    A context manager that controls whether the JIT's executor will run
    optimizations before executing a function.
    """
    stored_flag = torch._C._get_graph_executor_optimize()
    torch._C._set_graph_executor_optimize(should_optimize)
    try:
        yield
    finally:
        torch._C._set_graph_executor_optimize(stored_flag)

@contextlib.contextmanager
def fuser(name):
    """
    A context manager that facilitates switching between
    backend fusers.

    Valid names:
    * ``fuser0`` - enables only legacy fuser
    * ``fuser1`` - enables only NNC
    * ``fuser2`` - enables only nvFuser
    """
    old_cpu_fuse = torch._C._jit_can_fuse_on_cpu()
    old_gpu_fuse = torch._C._jit_can_fuse_on_gpu()
    old_texpr_fuser_state = torch._C._jit_texpr_fuser_enabled()
    old_nvfuser_state = torch._C._jit_nvfuser_enabled()
    if name == 'fuser0':  # legacy fuser
        torch._C._jit_override_can_fuse_on_cpu(True)
        torch._C._jit_override_can_fuse_on_gpu(True)
        torch._C._jit_set_texpr_fuser_enabled(False)
        torch._C._jit_set_nvfuser_enabled(False)
    elif name == 'fuser1':  # NNC
        old_profiling_executor = torch._C._jit_set_profiling_executor(True)
        old_profiling_mode = torch._C._jit_set_profiling_mode(True)
        torch._C._jit_override_can_fuse_on_cpu(False)
        torch._C._jit_override_can_fuse_on_gpu(False)
        torch._C._jit_set_texpr_fuser_enabled(True)
        torch._C._jit_set_nvfuser_enabled(False)
    elif name == 'fuser2':  # nvFuser
        torch._C._jit_override_can_fuse_on_cpu(False)
        torch._C._jit_override_can_fuse_on_gpu(False)
        torch._C._jit_set_texpr_fuser_enabled(False)
        torch._C._jit_set_nvfuser_enabled(True)
    else:
        raise Exception("unrecognized fuser option")
    try:
        yield
    finally:
        if name == 'fuser1':  # NNC
            torch._C._jit_set_profiling_executor(old_profiling_executor)
            torch._C._jit_set_profiling_mode(old_profiling_mode)
        # recover the previous values
        torch._C._jit_override_can_fuse_on_cpu(old_cpu_fuse)
        torch._C._jit_override_can_fuse_on_gpu(old_gpu_fuse)
        torch._C._jit_set_texpr_fuser_enabled(old_texpr_fuser_state)
        torch._C._jit_set_nvfuser_enabled(old_nvfuser_state)

def export_opnames(m):
    r"""
        Returns a list of operator names of a script module and its submodules
    """
    return torch._C._export_opnames(m._c)

def _get_trace_graph(f, args=(), kwargs=None, strict=True, _force_outplace=False,
                     return_inputs=False, _return_inputs_states=False):
    """
    .. warning::
        This function is internal-only and should only be used by the ONNX
        exporter. If you are trying to get a graph through tracing, please go
        through the public API instead::

            trace = torch.jit.trace(nn.LSTMCell(), (input, hidden))
            trace_graph = trace.graph

    Trace a function or model, returning a tuple consisting of the both the
    *trace* of an execution, as well as the original return value. If return_inputs,
    also returns the trace inputs as part of the tuple

    Tracing is guaranteed not to change the semantics of the function/module
    that is traced.

    Arguments:
        f (torch.nn.Module or function): the function or module
            to be traced.
        args (tuple or Tensor): the positional arguments to pass to the
            function/module to be traced.  A non-tuple is assumed to
            be a single positional argument to be passed to the model.
        kwargs (dict): the keyword arguments to pass to the function/module
            to be traced.

    Example (trace a cell):

    .. testcode::

        trace = torch.jit.trace(nn.LSTMCell(), (input, hidden))
    """
    if kwargs is None:
        kwargs = {}
    if not isinstance(args, tuple):
        args = (args,)
    outs = ONNXTracedModule(f, strict, _force_outplace, return_inputs, _return_inputs_states)(*args, **kwargs)
    return outs


<<<<<<< HEAD
=======
def fork(func, *args, **kwargs):
    """
    Creates an asynchronous task executing `func` and a reference to the value
    of the result of this execution. `fork` will return immediately,
    so the return value of `func` may not have been computed yet. To force completion
    of the task and access the return value invoke `torch.jit.wait` on the Future. `fork` invoked
    with a `func` which returns `T` is typed as `torch.jit.Future[T]`. `fork` calls can be arbitrarily
    nested, and may be invoked with positional and keyword arguments.
    Asynchronous execution will only occur when run in TorchScript. If run in pure python,
    `fork` will not execute in parallel. `fork` will also not execute in parallel when invoked
    while tracing, however the `fork` and `wait` calls will be captured in the exported IR Graph.
    Warning:
        `fork` tasks will execute non-deterministicly. We recommend only spawning
        parallel fork tasks for pure functions that do not modify their inputs,
        module attributes, or global state.
    Arguments:
        func (callable or torch.nn.Module):  A Python function or `torch.nn.Module`
            that will be invoked. If executed in TorchScript, it will execute asynchronously,
            otherwise it will not. Traced invocations of fork will be captured in the IR.
        ``*args``, ``**kwargs``: arguments to invoke `func` with.
    Returns:
        `torch.jit.Future[T]`: a reference to the execution of `func`. The value `T`
        can only be accessed by forcing completion of `func` through `torch.jit.wait`.
    Example (fork a free function):

    .. testcode::
        import torch
        from torch import Tensor
        def foo(a : Tensor, b : int) -> Tensor:
            return a + b
        def bar(a):
            fut : torch.jit.Future[Tensor] = torch.jit.fork(foo, a, b=2)
            return torch.jit.wait(fut)
        script_bar = torch.jit.script(bar)
        input = torch.tensor(2)
        # only the scripted version executes asynchronously
        assert script_bar(input) == bar(input)
        # trace is not run asynchronously, but fork is captured in IR
        graph = torch.jit.trace(bar, (input,)).graph
        assert "fork" in str(graph)

    Example (fork a module method):

    .. testcode::
        import torch
        from torch import Tensor
        class SubMod(torch.nn.Module):
            def forward(self, a: Tensor, b : int):
                return a + b
        class Mod(torch.nn.Module):
            def __init__(self):
                super(self).__init__()
                self.mod = SubMod()
            def forward(self, input):
                fut = torch.jit.fork(self.mod, a, b=2)
                return torch.jit.wait(fut)
        input = torch.tensor(2)
        mod = Mod()
        assert mod(input) == torch.jit.script(mod).forward(input)
    """
    return torch._C.fork(func, *args, **kwargs)


def wait(future):
    """
    Forces completion of a `torch.jit.Future[T]` asynchronous task, returning the
    result of the task. See :func:`~fork` for docs and examples.
    Arguments:
        func (torch.jit.Future[T]): an asynchronous task reference, created through `torch.jit.fork`
    Returns:
        `T`: the return value of the the completed task
    """
    return torch._C.wait(future)


>>>>>>> 54549d50
def freeze(mod, preserved_attrs : Optional[List[str]] = None):
    r"""
    Freezing a :class:`ScriptModule` will clone it and attempt to inline the cloned
    module's submodules, parameters, and attributes as constants in the TorchScript IR Graph.
    By default, `forward` will be preserved, as well as attributes & methods specified in
    `preserved_attrs`. Additionally, any attribute that is modified within a preserved
    method will be preserved.

    Freezing currently only accepts ScriptModules that are in eval mode.

    Arguments:
        mod (:class:`ScriptModule`): a module to be frozen

        preserved_attrs (Optional[List[str]]): a list of attributes to preserve in addition to the forward method.
        Attributes modified in preserved methods will also be preserved.

    Returns:
        Frozen :class:`ScriptModule`.

    Example (Freezing a simple module with a Parameter):

    .. testcode::
        import torch
        class MyModule(torch.nn.Module):
            def __init__(self, N, M):
                super(MyModule, self).__init__()
                self.weight = torch.nn.Parameter(torch.rand(N, M))
                self.linear = torch.nn.Linear(N, M)

            def forward(self, input):
                output = self.weight.mm(input)
                output = self.linear(output)
                return output

        scripted_module = torch.jit.script(MyModule(2, 3).eval())
        frozen_module = torch.jit.freeze(scripted_module)
        # parameters have been removed and inlined into the Graph as constants
        assert len(list(frozen_module.named_parameters())) == 0
        # See the compiled graph as Python code
        print(frozen_module.code)

    Example (Freezing a module with preserved attributes)

    .. testcode::
        import torch
        class MyModule2(torch.nn.Module):
            def __init__(self):
                super(MyModule2, self).__init__()
                self.modified_tensor = torch.tensor(10.)
                self.version = 1

            def forward(self, input):
                self.modified_tensor += 1
                return input + self.modified_tensor

        scripted_module = torch.jit.script(MyModule2().eval())
        frozen_module = torch.jit.freeze(scripted_module, preserved_attrs=["version"])
        # we've manually preserved `version`, so it still exists on the frozen module and can be modified
        assert frozen_module.version == 1
        frozen_module.version = 2
        # `modified_tensor` is detected as being mutated in the forward, so freezing preserves
        # it to retain model semantics
        assert frozen_module(torch.tensor(1)) == torch.tensor(12)
        # now that we've run it once, the next result will be incremented by one
        assert frozen_module(torch.tensor(1)) == torch.tensor(13)

    Note:
        If you're not sure why an attribute is not being inlined as a constant, you can run
        `dump_alias_db` on frozen_module.forward.graph to see if freezing has detected the
        attribute is being modified.
    """
    if not isinstance(mod, ScriptModule):
        raise RuntimeError("Freezing expects a ScriptModule as input. "
                           "Please use torch.jit.script or torch.jit.trace to script your 'nn.Module'.")

    if mod.training:
        raise RuntimeError("Freezing is currently only implemented for modules in eval mode. "
                           "Please call .eval() on your module before freezing.")

    preserved_attrs = preserved_attrs if preserved_attrs is not None else []

    out = RecursiveScriptModule(torch._C._freeze_module(mod._c, preserved_attrs))
    RecursiveScriptModule._finalize_scriptmodule(out)

    return out


class CompilationUnit(object):
    def __init__(self, lang=None, _frames_up=0):
        self._c = torch._C.CompilationUnit()
        if lang is not None:
            self.define(lang, _frames_up=_frames_up + 1)

    def define(self, lang, rcb=None, _frames_up=0):
        if not rcb:
            rcb = _jit_internal.createResolutionCallbackFromFrame(_frames_up + 1)
        self._c.define(lang, rcb)

    def __getattr__(self, attr):
        r = self._c.find_function(attr)
        if r is None:
            raise AttributeError("'CompilationUnit' has no attribute '{}'".format(attr))
        return r


def _try_get_dispatched_fn(fn):
    if not callable(fn):
        return None
    return _jit_internal.boolean_dispatched.get(fn)


def _try_get_overloaded_fn(mod, field):
    return mod._overloads.get(field, None) if isinstance(mod, ScriptModule) else None


@contextlib.contextmanager
def _disable_emit_hooks():
    hooks = torch._C._jit_get_emit_hooks()
    torch._C._jit_set_emit_hooks(None, None)
    yield
    torch._C._jit_set_emit_hooks(hooks[0], hooks[1])


def _disable_emit_hooks_decorator(_DecoratorContextManager):  # noqa: F811
    def __enter__(self):
        self.hooks = torch._C._jit_get_emit_hooks()
        torch._C._jit_set_emit_hooks(None, None)

    def __exit__(self, *args):
        torch._C._jit_set_emit_hooks(self.hooks[0], self.hooks[1])


def _script_if_tracing(fn):
    """
    Compiles ``fn`` when it is first called during tracing. ``torch.jit.script``
    has a non-negligible start up time when it is first called due to
    lazy-initializations of many compiler builtins. Therefore you should not use
    it in library code. However, you may want to have parts of your library work
    in tracing even if they use control flow. In these cases, you should use
    ``@torch.jit._script_if_tracing`` to substitute for
    ``torch.jit.script``.
    """
    @functools.wraps(fn)
    def wrapper(*args, **kwargs):
        if not is_tracing():
            # Not tracing, don't do anything
            return fn(*args, **kwargs)

        compiled_fn = script(wrapper.__original_fn)
        return compiled_fn(*args, **kwargs)

    wrapper.__original_fn = fn
    wrapper.__script_if_tracing_wrapper = True

    return wrapper

def _unwrap_optional(x):
    assert x is not None, "Unwrapping null optional"
    return x

_register_builtin(_unwrap_optional, 'aten::_unwrap_optional')
_register_builtin(_wait, 'aten::wait')
_register_builtin(wait, 'aten::wait')
_register_builtin(is_scripting, 'aten::is_scripting')


# torch.jit.Error
Error = torch._C.JITException
set_module(Error, "torch.jit")
# This is not perfect but works in common cases
Error.__name__ = "Error"
Error.__qualname__ = "Error"

def _get_named_tuple_properties(obj):
    assert issubclass(obj, tuple) and hasattr(obj, '_fields')
    fields = list(obj._fields)
    annotations = []
    has_annotations = hasattr(obj, '__annotations__')
    for field in fields:
        if has_annotations and field in obj.__annotations__:
            the_type = torch.jit.annotations.ann_to_type(obj.__annotations__[field], _jit_internal.fake_range())
            annotations.append(the_type)
        else:
            annotations.append(torch._C.TensorType.get())
    return type(obj).__name__, fields, annotations

def _create_named_tuple(t, unqual_name, field_names):
    TupleType = collections.namedtuple(unqual_name, field_names)
    return TupleType(*t)

class _disable_tracing(object):
    def __enter__(self):
        self.state = torch._C._get_tracing_state()
        torch._C._set_tracing_state(None)

    def __exit__(self, *args):
        torch._C._set_tracing_state(self.state)
        self.state = None


# for use in python if using annotate
def annotate(the_type, the_value):
    # noop in python
    return the_value

last_executed_optimized_graph = torch._C._last_executed_optimized_graph


def _graph_for(self, *args, **kwargs):
    self(*args, **kwargs)
    return last_executed_optimized_graph()

torch._C.ScriptMethod.graph_for = _graph_for
torch._C.ScriptFunction.graph_for = _graph_for
ScriptFunction = torch._C.ScriptFunction
ScriptFunction.__doc__ = """
Functionally equivalent to a :class:`ScriptModule`, but represents a single
function and does not have any attributes or Parameters.
"""
set_module(ScriptFunction, "torch.jit")

if not torch._C._jit_init():
    raise RuntimeError("JIT initialization failed")<|MERGE_RESOLUTION|>--- conflicted
+++ resolved
@@ -136,84 +136,6 @@
     return outs
 
 
-<<<<<<< HEAD
-=======
-def fork(func, *args, **kwargs):
-    """
-    Creates an asynchronous task executing `func` and a reference to the value
-    of the result of this execution. `fork` will return immediately,
-    so the return value of `func` may not have been computed yet. To force completion
-    of the task and access the return value invoke `torch.jit.wait` on the Future. `fork` invoked
-    with a `func` which returns `T` is typed as `torch.jit.Future[T]`. `fork` calls can be arbitrarily
-    nested, and may be invoked with positional and keyword arguments.
-    Asynchronous execution will only occur when run in TorchScript. If run in pure python,
-    `fork` will not execute in parallel. `fork` will also not execute in parallel when invoked
-    while tracing, however the `fork` and `wait` calls will be captured in the exported IR Graph.
-    Warning:
-        `fork` tasks will execute non-deterministicly. We recommend only spawning
-        parallel fork tasks for pure functions that do not modify their inputs,
-        module attributes, or global state.
-    Arguments:
-        func (callable or torch.nn.Module):  A Python function or `torch.nn.Module`
-            that will be invoked. If executed in TorchScript, it will execute asynchronously,
-            otherwise it will not. Traced invocations of fork will be captured in the IR.
-        ``*args``, ``**kwargs``: arguments to invoke `func` with.
-    Returns:
-        `torch.jit.Future[T]`: a reference to the execution of `func`. The value `T`
-        can only be accessed by forcing completion of `func` through `torch.jit.wait`.
-    Example (fork a free function):
-
-    .. testcode::
-        import torch
-        from torch import Tensor
-        def foo(a : Tensor, b : int) -> Tensor:
-            return a + b
-        def bar(a):
-            fut : torch.jit.Future[Tensor] = torch.jit.fork(foo, a, b=2)
-            return torch.jit.wait(fut)
-        script_bar = torch.jit.script(bar)
-        input = torch.tensor(2)
-        # only the scripted version executes asynchronously
-        assert script_bar(input) == bar(input)
-        # trace is not run asynchronously, but fork is captured in IR
-        graph = torch.jit.trace(bar, (input,)).graph
-        assert "fork" in str(graph)
-
-    Example (fork a module method):
-
-    .. testcode::
-        import torch
-        from torch import Tensor
-        class SubMod(torch.nn.Module):
-            def forward(self, a: Tensor, b : int):
-                return a + b
-        class Mod(torch.nn.Module):
-            def __init__(self):
-                super(self).__init__()
-                self.mod = SubMod()
-            def forward(self, input):
-                fut = torch.jit.fork(self.mod, a, b=2)
-                return torch.jit.wait(fut)
-        input = torch.tensor(2)
-        mod = Mod()
-        assert mod(input) == torch.jit.script(mod).forward(input)
-    """
-    return torch._C.fork(func, *args, **kwargs)
-
-
-def wait(future):
-    """
-    Forces completion of a `torch.jit.Future[T]` asynchronous task, returning the
-    result of the task. See :func:`~fork` for docs and examples.
-    Arguments:
-        func (torch.jit.Future[T]): an asynchronous task reference, created through `torch.jit.fork`
-    Returns:
-        `T`: the return value of the the completed task
-    """
-    return torch._C.wait(future)
-
-
->>>>>>> 54549d50
 def freeze(mod, preserved_attrs : Optional[List[str]] = None):
     r"""
     Freezing a :class:`ScriptModule` will clone it and attempt to inline the cloned
